/**
 * @license
 * Copyright 2024 Google LLC
 *
 * Licensed under the Apache License, Version 2.0 (the "License");
 * you may not use this file except in compliance with the License.
 * You may obtain a copy of the License at
 *
 *     https://www.apache.org/licenses/LICENSE-2.0
 *
 * Unless required by applicable law or agreed to in writing, software
 * distributed under the License is distributed on an "AS IS" BASIS,
 * WITHOUT WARRANTIES OR CONDITIONS OF ANY KIND, either express or implied.
 * See the License for the specific language governing permissions and
 * limitations under the License.
 */

// https://cloud.google.com/apis/design/errors
type ErrorModal = {
  code: number;
  message: string;
  status: string;
};

/**
 * GoogleAuthError is thrown when there is authentication issue with the request
 */
class GoogleAuthError extends Error {
  public readonly stackTrace: any = undefined;
  constructor(message: string, stackTrace: any = undefined) {
    super(message);
    this.message = constructErrorMessage('GoogleAuthError', message);
    this.name = 'GoogleAuthError';
    this.stackTrace = stackTrace;
  }
}

/**
 * ClientError is thrown when there is something wrong with the input.
 */
class ClientError extends Error {
  constructor(message: string) {
    super(message);
    this.message = constructErrorMessage('ClientError', message);
    this.name = 'ClientError';
  }
}

/**
 * ClientErrorApi is thrown when http 4XX status is received.
 * The [error object](https://cloud.google.com/apis/design/errors) can be found on the `apiError` property.
 * For details please refer to https://developer.mozilla.org/en-US/docs/Web/HTTP/Status#client_error_responses
 */
class ClientErrorApi extends ClientError {
  constructor(
    message: string,
    public readonly apiError: ErrorModal
  ) {
    super(message);
  }
}

/**
 * GoogleGenerativeAIError is thrown when http response is not ok and status code is not 4XX
 * For details please refer to https://developer.mozilla.org/en-US/docs/Web/HTTP/Status
 */
class GoogleGenerativeAIError extends Error {
  public readonly stackTrace: any = undefined;
  constructor(message: string, stackTrace: any = undefined) {
    super(message);
    this.message = constructErrorMessage('GoogleGenerativeAIError', message);
    this.name = 'GoogleGenerativeAIError';
    this.stackTrace = stackTrace;
  }
}

/**
 * IllegalArgumentError is thrown when the request or operation is invalid
 */
class IllegalArgumentError extends Error {
  public readonly stackTrace: any = undefined;
  constructor(message: string, stackTrace: any = undefined) {
    super(message);
    this.message = constructErrorMessage('IllegalArgumentError', message);
    this.name = 'IllegalArgumentError';
    this.stackTrace = stackTrace;
  }
}

function constructErrorMessage(
  exceptionClass: string,
  message: string
): string {
  return `[VertexAI.${exceptionClass}]: ${message}`;
}

export {
  ClientError,
<<<<<<< HEAD
  ClientErrorApi,
  ErrorModal,
  GoogleAuthError,
  GoogleGenerativeAIError,
=======
  GoogleAuthError,
  GoogleGenerativeAIError,
  IllegalArgumentError,
>>>>>>> 6b3e68e3
};<|MERGE_RESOLUTION|>--- conflicted
+++ resolved
@@ -96,14 +96,9 @@
 
 export {
   ClientError,
-<<<<<<< HEAD
   ClientErrorApi,
   ErrorModal,
   GoogleAuthError,
   GoogleGenerativeAIError,
-=======
-  GoogleAuthError,
-  GoogleGenerativeAIError,
   IllegalArgumentError,
->>>>>>> 6b3e68e3
 };