--- conflicted
+++ resolved
@@ -19,15 +19,10 @@
     "docs-test": "linkinator docs",
     "compile:oss": "tsc -p tsconfig.json.oss",
     "fix": "gts fix",
-<<<<<<< HEAD
-    "test": "jasmine build/**/test/*.js --reporter=test/spec/reporter.js",
-    "system-test": "jasmine build/system_test/*.js --reporter=test/spec/reporter.js",
-=======
     "test": "npm run test:src && npm run test:test",
     "test:test": "jasmine build/test/*.js --reporter=test/spec/reporter.js",
     "test:src": "jasmine build/src/functions/test/*.js build/src/models/test/*.js --reporter=test/spec/reporter.js",
     "test:system": "jasmine build/system_test/*.js --reporter=test/spec/reporter.js",
->>>>>>> 59b7426a
     "lint": "gts lint",
     "clean-js-files": "find . -type f -name \"*.js\" -exec rm -f {} +",
     "clean-js-map-files": "find . -type f -name \"*.js.map\" -exec rm -f {} +",
